# The init command

There is some minimal boilerplate that is the same for every new book. It's for
this purpose that mdBook includes an `init` command.

The `init` command is used like this:

```bash
mdbook init
```

When using the `init` command for the first time, a couple of files will be set
up for you:
```bash
book-test/
├── book
└── src
    ├── chapter_1.md
    └── SUMMARY.md
```

- The `src` directory is where you write your book in markdown. It contains all
  the source files, configuration files, etc.

- The `book` directory is where your book is rendered. All the output is ready
  to be uploaded to a server to be seen by your audience.

- The `SUMMARY.md` is the skeleton of your
  book, and is discussed in more detail [in another
  chapter](../format/summary.md).

#### Tip: Generate chapters from SUMMARY.md

When a `SUMMARY.md` file already exists, the `init` command will first parse it
and generate the missing files according to the paths used in the `SUMMARY.md`.
This allows you to think and create the whole structure of your book and then
let mdBook generate it for you.

#### Specify a directory

The `init` command can take a directory as an argument to use as the book's root
instead of the current working directory.

```bash
mdbook init path/to/book
```

#### --theme

When you use the `--theme` flag, the default theme will be copied into a
directory called `theme` in your source directory so that you can modify it.

The theme is selectively overwritten, this means that if you don't want to
overwrite a specific file, just delete it and the default file will be used.

#### --title

Specify a title for the book. If not supplied, an interactive prompt will ask for 
a title. 

```bash
mdbook init --title="my amazing book"
```

#### --ignore

Create a `.gitignore` file configured to ignore the `book` directory created when [building] a book. 
If not supplied, an interactive prompt will ask whether it should be created.

<<<<<<< HEAD
```bash
mdbook init --ignore=none
```

```bash
mdbook init --ignore=git
```

[building]: build.md
=======
[building]: build.md

#### --force

Skip the prompts to create a `.gitignore` and for the title for the book.
>>>>>>> b9c6b326
<|MERGE_RESOLUTION|>--- conflicted
+++ resolved
@@ -67,7 +67,6 @@
 Create a `.gitignore` file configured to ignore the `book` directory created when [building] a book. 
 If not supplied, an interactive prompt will ask whether it should be created.
 
-<<<<<<< HEAD
 ```bash
 mdbook init --ignore=none
 ```
@@ -77,10 +76,7 @@
 ```
 
 [building]: build.md
-=======
-[building]: build.md
 
 #### --force
 
-Skip the prompts to create a `.gitignore` and for the title for the book.
->>>>>>> b9c6b326
+Skip the prompts to create a `.gitignore` and for the title for the book.